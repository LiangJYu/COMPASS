--- conflicted
+++ resolved
@@ -18,14 +18,9 @@
                                       identity_to_h5group,
                                       init_geocoded_dataset,
                                       metadata_to_h5group, DATA_PATH,
-<<<<<<< HEAD
                                       METADATA_PATH, ROOT_PATH)
 from compass.utils.helpers import (bursts_grouping_generator, get_module_name,
                                    get_time_delta_str)
-=======
-                                      ROOT_PATH)
-from compass.utils.helpers import bursts_grouping_generator, get_module_name
->>>>>>> 70feb779
 from compass.utils.yaml_argparse import YamlArgparse
 from compass.utils.radar_grid import get_decimated_rdr_grd
 
