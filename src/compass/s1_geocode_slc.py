#!/usr/bin/env python

'''wrapper for geocoded SLC'''

from datetime import timedelta
import time

import h5py
import isce3
import journal
from nisar.workflows.h5_prep import set_get_geo_info
import numpy as np

from compass import s1_rdr2geo
from compass import s1_geocode_metadata
<<<<<<< HEAD
=======

from compass.utils.elevation_antenna_pattern import apply_eap_correction
from compass.utils.geo_metadata import GeoCslcMetadata
>>>>>>> b7de1d73
from compass.utils.geo_runconfig import GeoRunConfig
from compass.utils.h5_helpers import (init_geocoded_dataset,
                                      geo_burst_metadata_to_hdf5)
from compass.utils.helpers import get_module_name
from compass.utils.lut import compute_geocoding_correction_luts
from compass.utils.range_split_spectrum import range_split_spectrum
from compass.utils.yaml_argparse import YamlArgparse
from s1reader.s1_reader import is_eap_correction_necessary

def run(cfg: GeoRunConfig):
    '''
    Run geocode burst workflow with user-defined
    args stored in dictionary runconfig *cfg*

    Parameters
    ---------
    cfg: GeoRunConfig
        GeoRunConfig object with user runconfig options
    '''
    module_name = get_module_name(__file__)
    info_channel = journal.info(f"{module_name}.run")
    info_channel.log(f"Starting {module_name} burst")

    # Start tracking processing time
    t_start = time.time()

    # Common initializations
    image_grid_doppler = isce3.core.LUT2d()
    threshold = cfg.geo2rdr_params.threshold
    iters = cfg.geo2rdr_params.numiter
    blocksize = cfg.geo2rdr_params.lines_per_block
    flatten = cfg.geocoding_params.flatten

    for burst in cfg.bursts:
        # Reinitialize the dem raster per burst to prevent raster artifacts
        # caused by modification in geocodeSlc
        dem_raster = isce3.io.Raster(cfg.dem)
        epsg = dem_raster.get_epsg()
        proj = isce3.core.make_projection(epsg)
        ellipsoid = proj.ellipsoid

        date_str = burst.sensing_start.strftime("%Y%m%d")
        burst_id = str(burst.burst_id)
        pol = burst.polarization
        geo_grid = cfg.geogrids[burst_id]

        # Get range and azimuth LUTs
        rg_lut, az_lut = compute_geocoding_correction_luts(burst,
                                                           rg_step=cfg.lut_params.range_spacing,
                                                           az_step=cfg.lut_params.azimuth_spacing)

        radar_grid = burst.as_isce3_radargrid()
        native_doppler = burst.doppler.lut2d
        orbit = burst.orbit

        # Get azimuth polynomial coefficients for this burst
        az_carrier_poly2d = burst.get_az_carrier_poly()

        # Generate required metadata layers
        if cfg.rdr2geo_params.enabled:
            s1_rdr2geo.run(cfg, save_in_scratch=True)
            if cfg.rdr2geo_params.geocode_metadata_layers:
                s1_geocode_metadata.run(cfg, burst, fetch_from_scratch=True)

        # Get output paths for current burst
        burst_id_date_key = (burst_id, date_str)
        out_paths = cfg.output_paths[burst_id_date_key]

        # Create scratch as needed
        scratch_path = out_paths.scratch_directory

        # Load the input burst SLC
        temp_slc_path = f'{scratch_path}/{id_pol}_temp.vrt'
        burst.slc_to_vrt_file(temp_slc_path)

        # Check if EAP correction is necessary
        check_eap = is_eap_correction_necessary(burst.ipf_version)
        if check_eap.phase_correction:
            temp_slc_path_corrected = temp_slc_path.replace('_temp.vrt',
                                                            '_corrected_temp.rdr')
            apply_eap_correction(burst,
                                 temp_slc_path,
                                 temp_slc_path_corrected,
                                 check_eap)
            # Replace the input burst if the correction is applied
            temp_slc_path = temp_slc_path_corrected


        # Split the range bandwidth of the burst, if required
        if cfg.split_spectrum_params.enabled:
            rdr_burst_raster = range_split_spectrum(burst,
                                                    temp_slc_path,
                                                    cfg.split_spectrum_params,
                                                    scratch_path)
        else:
<<<<<<< HEAD
            id_date_pol = f"{burst_id}_{date_str}_{pol}"
            temp_slc_path = f'{scratch_path}/{id_date_pol}_temp.vrt'
            burst.slc_to_vrt_file(temp_slc_path)
=======
>>>>>>> b7de1d73
            rdr_burst_raster = isce3.io.Raster(temp_slc_path)

        # Extract burst boundaries
        b_bounds = np.s_[burst.first_valid_line:burst.last_valid_line,
                         burst.first_valid_sample:burst.last_valid_sample]

        # Create sliced radar grid representing valid region of the burst
        sliced_radar_grid = burst.as_isce3_radargrid()[b_bounds]

<<<<<<< HEAD
        output_hdf5 = out_paths.hdf5_path
        with h5py.File(output_hdf5, 'w') as geo_burst_h5:
            backscatter_group = geo_burst_h5.require_group('complex_backscatter')
            init_geocoded_dataset(backscatter_group, pol, geo_grid,
                                  'complex64', f'{pol} geocoded SLC image')

            # access the HDF5 dataset for a given frequency and polarization
            dataset_path = f'/complex_backscatter/{pol}'
            gslc_dataset = geo_burst_h5[dataset_path]

            # Construct the output raster directly from HDF5 dataset
            geo_burst_raster = isce3.io.Raster(f"IH5:::ID={gslc_dataset.id.id}".encode("utf-8"), update=True)

            # Geocode
            isce3.geocode.geocode_slc(geo_burst_raster, rdr_burst_raster,
                                      dem_raster,
                                      radar_grid, sliced_radar_grid,
                                      geo_grid, orbit,
                                      native_doppler,
                                      image_grid_doppler, ellipsoid, threshold,
                                      iters, blocksize, flatten,
                                      azimuth_carrier=az_carrier_poly2d)

            # Set geo transformation
            geotransform = [geo_grid.start_x, geo_grid.spacing_x, 0,
                            geo_grid.start_y, 0, geo_grid.spacing_y]
            geo_burst_raster.set_geotransform(geotransform)
            geo_burst_raster.set_epsg(epsg)
            del geo_burst_raster
            del dem_raster # modified in geocodeSlc

        # Save burst metadata with new h5py File instance because io.Raster things
        with h5py.File(output_hdf5, 'a') as geo_burst_h5:
            geo_burst_metadata_to_hdf5(geo_burst_h5, burst, geo_grid, cfg)
            geo_burst_h5['metadata/runconfig'] = cfg.yaml_string

=======
        # Geocode
        isce3.geocode.geocode_slc(geo_burst_raster, rdr_burst_raster,
                                  dem_raster,
                                  radar_grid, sliced_radar_grid,
                                  geo_grid, orbit,
                                  native_doppler,
                                  image_grid_doppler, ellipsoid, threshold,
                                  iters, blocksize, flatten,
                                  azimuth_carrier=az_carrier_poly2d)

        # Set geo transformation
        geotransform = [geo_grid.start_x, geo_grid.spacing_x, 0,
                        geo_grid.start_y, 0, geo_grid.spacing_y]
        geo_burst_raster.set_geotransform(geotransform)
        geo_burst_raster.set_epsg(geo_grid.epsg)
        del geo_burst_raster
        del dem_raster # modified in geocodeSlc

        # Save burst metadata
        metadata = GeoCslcMetadata.from_georunconfig(cfg, burst_id)
        json_path = f'{burst_output_path}/{id_pol}.json'
        with open(json_path, 'w') as f_json:
            metadata.to_file(f_json, 'json')
>>>>>>> b7de1d73

    dt = str(timedelta(seconds=time.time() - t_start)).split(".")[0]
    info_channel.log(f"{module_name} burst successfully ran in {dt} (hr:min:sec)")


if __name__ == "__main__":
    '''Run geocode cslc workflow from command line'''
    # load arguments from command line
    parser = YamlArgparse()

    # Get a runconfig dict from command line argumens
    cfg = GeoRunConfig.load_from_yaml(parser.run_config_path,
                                      workflow_name='s1_cslc_geo')

    # Run geocode burst workflow
    run(cfg)<|MERGE_RESOLUTION|>--- conflicted
+++ resolved
@@ -13,12 +13,7 @@
 
 from compass import s1_rdr2geo
 from compass import s1_geocode_metadata
-<<<<<<< HEAD
-=======
-
 from compass.utils.elevation_antenna_pattern import apply_eap_correction
-from compass.utils.geo_metadata import GeoCslcMetadata
->>>>>>> b7de1d73
 from compass.utils.geo_runconfig import GeoRunConfig
 from compass.utils.h5_helpers import (init_geocoded_dataset,
                                       geo_burst_metadata_to_hdf5)
@@ -114,12 +109,9 @@
                                                     cfg.split_spectrum_params,
                                                     scratch_path)
         else:
-<<<<<<< HEAD
             id_date_pol = f"{burst_id}_{date_str}_{pol}"
             temp_slc_path = f'{scratch_path}/{id_date_pol}_temp.vrt'
             burst.slc_to_vrt_file(temp_slc_path)
-=======
->>>>>>> b7de1d73
             rdr_burst_raster = isce3.io.Raster(temp_slc_path)
 
         # Extract burst boundaries
@@ -129,7 +121,6 @@
         # Create sliced radar grid representing valid region of the burst
         sliced_radar_grid = burst.as_isce3_radargrid()[b_bounds]
 
-<<<<<<< HEAD
         output_hdf5 = out_paths.hdf5_path
         with h5py.File(output_hdf5, 'w') as geo_burst_h5:
             backscatter_group = geo_burst_h5.require_group('complex_backscatter')
@@ -166,31 +157,6 @@
             geo_burst_metadata_to_hdf5(geo_burst_h5, burst, geo_grid, cfg)
             geo_burst_h5['metadata/runconfig'] = cfg.yaml_string
 
-=======
-        # Geocode
-        isce3.geocode.geocode_slc(geo_burst_raster, rdr_burst_raster,
-                                  dem_raster,
-                                  radar_grid, sliced_radar_grid,
-                                  geo_grid, orbit,
-                                  native_doppler,
-                                  image_grid_doppler, ellipsoid, threshold,
-                                  iters, blocksize, flatten,
-                                  azimuth_carrier=az_carrier_poly2d)
-
-        # Set geo transformation
-        geotransform = [geo_grid.start_x, geo_grid.spacing_x, 0,
-                        geo_grid.start_y, 0, geo_grid.spacing_y]
-        geo_burst_raster.set_geotransform(geotransform)
-        geo_burst_raster.set_epsg(geo_grid.epsg)
-        del geo_burst_raster
-        del dem_raster # modified in geocodeSlc
-
-        # Save burst metadata
-        metadata = GeoCslcMetadata.from_georunconfig(cfg, burst_id)
-        json_path = f'{burst_output_path}/{id_pol}.json'
-        with open(json_path, 'w') as f_json:
-            metadata.to_file(f_json, 'json')
->>>>>>> b7de1d73
 
     dt = str(timedelta(seconds=time.time() - t_start)).split(".")[0]
     info_channel.log(f"{module_name} burst successfully ran in {dt} (hr:min:sec)")
