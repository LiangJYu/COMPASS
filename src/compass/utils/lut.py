'''
Placeholder for model-based correction LUT
'''
import os
import isce3
import numpy as np
from osgeo import gdal
import pysolid
from scipy.interpolate import RegularGridInterpolator as RGI
from skimage.transform import resize

<<<<<<< HEAD
from compass.utils.geometry_utils import enu2los, en2az
from compass.utils.h5_helpers import (Meta, add_dataset_and_attrs,
                                      DATA_PATH, PROCESSING_INFO_PATH)
=======
from compass.utils.geometry_utils import enu2rgaz
from compass.utils.iono import ionosphere_delay
>>>>>>> b4b6ec35
from compass.utils.helpers import open_raster
from compass.utils.iono import ionosphere_delay


<<<<<<< HEAD
def correction_luts(burst, lut_par, dem_path, tec_path, h5_file_obj,
                    scratch_path=None,
                    weather_model_path=None):
=======
def cumulative_correction_luts(burst, dem_path, tec_path,
                               scratch_path=None,
                               weather_model_path=None,
                               rg_step=200, az_step=0.25,
                               delay_type='dry',
                               geo2rdr_params=None):
>>>>>>> b4b6ec35
    '''
    Compute correction look-up tables (LUTs)

    Parameters
    ----------
    burst: Sentinel1BurstSlc
        S1-A/B burst SLC object
    lut_par: dict
        Dictionary with LUT parameters
    dem_path: str
        File path to DEM
    tec_path: str
        File path to ionosphere TEC file
    scratch_path: str
        File path to scratch directory (default: None)
    weather_model_path: str
        File path to weather model file (default: None)

    Returns
    -------
    rg_lut: isce3.core.LUT2d
        Cumulative LUT in slant range direction (meters)
    az_lut: isce3.core.LUT2d
<<<<<<< HEAD
        Cumulative LUT in azimuth direction (seconds)
=======
        Sum of azimuth correction LUTs in seconds as a function of azimuth time
        and slant range
    '''
    # Get individual LUTs
    geometrical_steer_doppler, bistatic_delay, az_fm_mismatch, [tide_rg, tide_az], \
        los_ionosphere, [wet_los_tropo, dry_los_tropo], los_static_tropo = \
        compute_geocoding_correction_luts(burst,
                                          dem_path=dem_path,
                                          tec_path=tec_path,
                                          scratch_path=scratch_path,
                                          weather_model_path=weather_model_path,
                                          rg_step=rg_step,
                                          az_step=az_step,
                                          geo2rdr_params=geo2rdr_params)

    # Convert to geometrical doppler from range time (seconds) to range (m)
    geometry_doppler = geometrical_steer_doppler.data * isce3.core.speed_of_light * 0.5
    rg_lut_data = geometry_doppler + tide_rg + los_ionosphere + los_static_tropo

    # Add troposphere delay to range LUT
    if 'wet' in delay_type:
        rg_lut_data += wet_los_tropo
    if 'dry' in delay_type:
        rg_lut_data += dry_los_tropo

    # Invert signs to correct for convention
    # TO DO: add azimuth SET to LUT
    az_lut_data = -(bistatic_delay.data + az_fm_mismatch.data)

    rg_lut = isce3.core.LUT2d(bistatic_delay.x_start,
                              bistatic_delay.y_start,
                              bistatic_delay.x_spacing,
                              bistatic_delay.y_spacing,
                              rg_lut_data)
    az_lut = isce3.core.LUT2d(bistatic_delay.x_start,
                              bistatic_delay.y_start,
                              bistatic_delay.x_spacing,
                              bistatic_delay.y_spacing,
                              az_lut_data)

    # Save corrections on disk. In this way, we should avoid running
    # the corrections again when allocating data inside the HDF5 product
    # Create a directory in the scratch path to save corrections
    output_path = f'{scratch_path}/corrections'
    os.makedirs(output_path, exist_ok=True)
    data_list = [geometry_doppler, bistatic_delay.data, az_fm_mismatch.data,
                 tide_rg, tide_az, los_ionosphere]
    descr = ['slant range geometrical doppler', 'azimuth bistatic delay',
             'azimuth FM rate mismatch', 'slant range Solid Earth tides',
             'azimuth time Solid Earth tides', 'line-of-sight ionospheric delay']

    if weather_model_path is not None:
        if 'wet' in delay_type:
            data_list.append(wet_los_tropo)
            descr.append('wet LOS troposphere')
        if 'dry' in delay_type:
            data_list.append(dry_los_tropo)
            descr.append('dry LOS troposphere')

    write_raster(f'{output_path}/corrections', data_list, descr)

    return rg_lut, az_lut


def compute_geocoding_correction_luts(burst, dem_path, tec_path,
                                      scratch_path=None,
                                      weather_model_path=None,
                                      rg_step=200, az_step=0.25,
                                      geo2rdr_params=None):
    '''
    Compute slant range and azimuth LUTs corrections
    to be applied during burst geocoding

    Parameters
    ----------
    burst: Sentinel1BurstSlc
        S1-A/B burst object
    dem_path: str
        Path to the DEM required for azimuth FM rate mismatch.
    tec_path: str
        Path to the TEC file for ionosphere correction
    scratch_path: str
        Path to the scratch directory.
        If `None`, `burst.az_fm_rate_mismatch_mitigation()` will
        create temporary directory internally.
    weather_model_path: str
        Path to troposphere weather model in NetCDF4 format.
        This is the only format supported by RAiDER. If None,
        no weather model-based troposphere correction is applied
        (default: None).
    rg_step: int
        LUT spacing along slant range in meters
    az_step: int
        LUT spacing along azimuth in seconds

    Returns
    -------
    geometrical_steering_doppler: isce3.core.LUT2d:
        LUT2D object of total doppler (geometrical doppler +  steering doppler)
        in seconds as the function of the azimuth time and slant range.
        This correction needs to be added to the SLC tagged range time to
        get the corrected range times.

    bistatic_delay: isce3.core.LUT2d:
        LUT2D object of bistatic delay correction in seconds as a function
        of the azimuth time and slant range.
        This correction needs to be added to the SLC tagged azimuth time to
        get the corrected azimuth times.

    az_fm_mismatch: isce3.core.LUT2d:
        LUT2D object of azimuth FM rate mismatch mitigation,
        in seconds as the function of the azimuth time and slant range.
        This correction needs to be added to the SLC tagged azimuth time to
        get the corrected azimuth times.

    [rg_set, az_set]: list[np.ndarray]
        List of numpy.ndarray containing SET in slant range and azimuth directions
        in meters. These corrections need to be added to the slC tagged azimuth
        and slant range times.

    ionosphere: np.ndarray
        numpy.ndarray for ionosphere delay in line-of-sight direction in meters.
        This correction needs to be added to the SLC tagged range time to
        get the corrected range times.
    [wet_los_tropo, dry_los_tropo]: list[np.ndarray]
        List of numpy.ndarray containing the LOS wet and dry troposphere delays
        computed from the file specified under 'weather_model_path'. These delays
        need to be added to the slant range correction LUT2D.
>>>>>>> b4b6ec35
    '''
    # Dem info
    dem_raster = isce3.io.Raster(dem_path)
    epsg = dem_raster.get_epsg()
    proj = isce3.core.make_projection(epsg)
    ellipsoid = proj.ellipsoid

    # Get LUT spacing
    rg_step = lut_par.range_spacing
    az_step = lut_par.azimuth_spacing

    # Create directory to temporary results
    output_path = f'{scratch_path}/corrections'
    os.makedirs(output_path, exist_ok=True)

    # If any of the following corrections is enabled
    # generate rdr2geo layers
    rdr2geo_enabled = lut_par.azimuth_fm_rate or \
                      lut_par.solid_earth_tides or \
                      lut_par.ionosphere_tec or \
                      lut_par.static_troposphere or \
                      lut_par.weather_model_troposphere
    if rdr2geo_enabled:
        # return contents: lon_path, lat_path, height_path, inc_path, head_path
        rdr2geo_raster_paths = compute_rdr2geo_rasters(burst, dem_raster,
                                                       output_path, rg_step,
                                                       az_step)
        # Open rdr2geo layers
        lon, lat, height, inc_angle, head_angle = \
            [open_raster(raster_path) for raster_path in rdr2geo_raster_paths]

    # Get the shape of the correction LUT and create empty numpy array
    lut = burst.bistatic_delay(range_step=rg_step,
                               az_step=az_step)
    lut_shape = lut.data.shape
    rg_data = np.zeros(lut_shape, dtype=np.float32)
    az_data = np.zeros(lut_shape, dtype=np.float32)

    # Dict of meta correction items to be written to HDF5
    correction_lut_items = []

    # Common string to all lut_descriptions
    lut_desc = 'correction as a function of slant range and azimuth time'

    # Dict indicating if a correction item has been applied
    correction_application_items = []

    # Common string to all lut_descriptions
    corr_desc = 'correction has been applied'

    # Check which corrections are requested and accumulate corresponding data
    # Geometrical and steering doppler
    correction_application_items.append(
        Meta('geometry_steering_doppler', lut_par.geometry_steering_doppler,
             f'Boolean if geometry steering doppler {corr_desc}'))
    if lut_par.geometry_steering_doppler:
        doppler = burst.doppler_induced_range_shift(range_step=rg_step,
                                                    az_step=az_step)
        doppler_meter = doppler.data * isce3.core.speed_of_light * 0.5
        rg_data += doppler_meter
        correction_lut_items.append(
            Meta('geometry_steering_doppler', doppler_meter,
                 f'geometry steering doppler (range) {lut_desc}',
                 {'units': 'meters'}))

    # Bistatic delay
    correction_application_items.append(
        Meta('bistatic_delay', lut_par.bistatic_delay,
             f'Boolean if bistatic delay {corr_desc}'))
    if lut_par.bistatic_delay:
        bistatic_delay = burst.bistatic_delay(range_step=rg_step,
                                              az_step=az_step).data
        az_data -= bistatic_delay
        correction_lut_items.append(
            Meta('bistatic_delay', bistatic_delay,
                 f'bistatic delay (azimuth) {lut_desc}', {'units': 'seconds'}))

    # Azimuth FM-rate mismatch
    correction_application_items.append(
        Meta('azimuth_fm_rate_mismatch', lut_par.azimuth_fm_rate,
             f'Boolean if azimuth FM rate mismatch mitigation {corr_desc}'))
    if lut_par.azimuth_fm_rate:
        az_fm_rate = burst.az_fm_rate_mismatch_from_llh(lat, lon, height,
                                                        ellipsoid,
                                                        burst.as_isce3_radargrid(
                                                            az_step=az_step,
<<<<<<< HEAD
                                                            rg_step=rg_step)).data
        az_data -= az_fm_rate
        correction_lut_items.append(
            Meta('azimuth_fm_rate_mismatch', az_fm_rate,
                 f'azimuth FM rate mismatch mitigation (azimuth) {lut_desc}',
                 {'units': 'seconds'}))

    # Solid Earth tides
    correction_application_items.append(
        Meta('los_solid_earth_tides', lut_par.solid_earth_tides,
             f'Boolean if LOS solid Earth tides {corr_desc}'))
    correction_application_items.append(
        Meta('azimuth_solid_earth_tides', lut_par.solid_earth_tides,
             f'Boolean if azimuth solid Earth tides {corr_desc}'))
    if lut_par.solid_earth_tides:
        dec_factor = int(np.round(5000.0 / rg_step))
        dec_slice = np.s_[::dec_factor]
        rg_set_temp, az_set_temp = solid_earth_tides(burst, lat[dec_slice, dec_slice],
                                                     lon[dec_slice, dec_slice],
                                                     inc_angle[dec_slice, dec_slice],
                                                     head_angle[dec_slice, dec_slice])

        # Resize SET to the size of the correction grid
        kwargs = dict(order=1, mode='edge', anti_aliasing=True,
                      preserve_range=True)
        rg_set = resize(rg_set_temp, lut_shape, **kwargs)
        az_set = resize(az_set_temp, lut_shape, **kwargs)
        rg_data += rg_set
        az_data += az_set
        correction_lut_items.append(
            Meta('los_solid_earth_tides', rg_set,
                 f'Solid Earth tides (range) {lut_desc}', {'units': 'meters'}))
        correction_lut_items.append(
            Meta('azimuth_solid_earth_tides', az_set,
                 f'Solid Earth tides (azimuth) {lut_desc}', {'units': 'seconds'}))

    # Static troposphere
    correction_application_items.append(
        Meta('static_los_tropospheric_delay', lut_par.static_troposphere,
             f'Boolean if static tropospheric delay {corr_desc}'))
    if lut_par.static_troposphere:
=======
                                                            rg_step=rg_step)
                                                        )

    # compute Solid Earth Tides using pySolid. Decimate the rdr2geo layers.
    # compute decimation factor assuming a 5 km spacing along slant range
    dec_factor = int(np.round(5000.0 / rg_step))
    dec_slice = np.s_[::dec_factor, ::dec_factor]
    rg_set_temp, az_set_temp = solid_earth_tides(burst,
                                                 lat[dec_slice],
                                                 lon[dec_slice],
                                                 height[dec_slice],
                                                 ellipsoid,
                                                 geo2rdr_params)

    # Resize SET to the size of the correction grid
    out_shape = bistatic_delay.data.shape
    kwargs = dict(order=1, mode='edge', anti_aliasing=True,
                  preserve_range=True)
    rg_set = resize(rg_set_temp, out_shape, **kwargs)
    az_set = resize(az_set_temp, out_shape, **kwargs)

    # Compute ionosphere delay
    los_ionosphere = ionosphere_delay(burst.sensing_mid,
                                      burst.wavelength,
                                      tec_path, lon, lat, inc_angle)

    # Compute wet and dry troposphere delays using RAiDER
    wet_los_tropo, dry_los_tropo, los_static_tropo =\
        [np.zeros(out_shape) for _ in range(3)]

    if weather_model_path is None:
        # Compute static troposphere correction
>>>>>>> b4b6ec35
        los_static_tropo = compute_static_troposphere_delay(inc_angle, height)
        rg_data += los_static_tropo
        correction_lut_items.append(
            Meta('static_los_tropospheric_delay', los_static_tropo,
                 f'Static tropospheric delay (range) {lut_desc}',
                 {'units': 'meters'}))

    # Ionosphere TEC correction
    correction_application_items.append(
        Meta('los_ionospheric_delay', lut_par.ionosphere_tec,
             f'Boolean if ionospheric delay {corr_desc}'))
    if lut_par.ionosphere_tec:
        los_iono = ionosphere_delay(burst.sensing_mid,
                                    burst.wavelength,
                                    tec_path, lon, lat, inc_angle)
        rg_data += los_iono
        correction_lut_items.append(
            Meta('los_ionospheric_delay', los_iono,
                 f'Ionospheric delay (range) {lut_desc}', {'units': 'meters'}))

    # Weather model troposphere correction
    tropo_enabled = lut_par.weather_model_troposphere.enabled
    delay_type = lut_par.weather_model_troposphere.delay_type
    correction_application_items.append(
        Meta('wet_los_troposphere_delay', tropo_enabled and 'wet' in delay_type,
             f'Boolean if wet LOS troposphere delay {corr_desc}'))
    correction_application_items.append(
        Meta('dry_los_troposphere_delay', tropo_enabled and 'dry' in delay_type,
             f'Boolean if dry LOS troposphere delay {corr_desc}'))
    if tropo_enabled:
        from RAiDER.delay import tropo_delay
        from RAiDER.llreader import RasterRDR
        from RAiDER.losreader import Zenith

        # Instantiate an "aoi" object to read lat/lon/height files
        aoi = RasterRDR(rdr2geo_raster_paths[1], rdr2geo_raster_paths[0],
                        rdr2geo_raster_paths[2])

        # Instantiate the Zenith object. Note RAiDER LOS object requires
        # the orbit files.
        los = Zenith()

        # Compute the troposphere delay along the Zenith
        zen_wet, zen_dry = tropo_delay(burst.sensing_start,
                                       weather_model_path,
                                       aoi, los)

        # RaiDER delay is one-way only. Get the LOS delay my multiplying
        # by the incidence angle
<<<<<<< HEAD
        if 'wet' in delay_type:
            wet_los_tropo = 2.0 * zen_wet / np.cos(np.deg2rad(inc_angle))
            rg_data += wet_los_tropo
            correction_lut_items.append(
                Meta('wet_los_troposphere_delay', wet_los_tropo,
                     f'Wet LOS troposphere delay {lut_desc}',
                     {'units': 'meters'}))
        if 'dry' in delay_type:
            dry_los_tropo = 2.0 * zen_dry / np.cos(np.deg2rad(inc_angle))
            rg_data += dry_los_tropo
            correction_lut_items.append(
                Meta('dry_los_troposphere_delay', dry_los_tropo,
                     f'Dry LOS troposphere delay {lut_desc}',
                     {'units': 'meters'}))

    proc_nfo_group = \
             h5_file_obj.require_group(f'{PROCESSING_INFO_PATH}/corrections')
    for meta_item in correction_application_items:
        add_dataset_and_attrs(proc_nfo_group, meta_item)

    correction_group = h5_file_obj.require_group(f'{DATA_PATH}/timing_corrections')
    for meta_item in correction_lut_items:
        add_dataset_and_attrs(correction_group, meta_item)

    # Create the range and azimuth LUT2d
    rg_lut = isce3.core.LUT2d(lut.x_start, lut.y_start,
                              lut.x_spacing, lut.y_spacing,
                              rg_data)
    az_lut = isce3.core.LUT2d(lut.x_start, lut.y_start,
                              lut.x_spacing, lut.y_spacing,
                              az_data)
=======
        wet_los_tropo = 2.0 * zen_wet / np.cos(np.deg2rad(inc_angle))
        dry_los_tropo = 2.0 * zen_dry / np.cos(np.deg2rad(inc_angle))

    return (
        geometrical_steering_doppler, bistatic_delay, az_fm_mismatch,
        [rg_set, az_set], los_ionosphere,
        [wet_los_tropo, dry_los_tropo], los_static_tropo
    )
>>>>>>> b4b6ec35

    return rg_lut, az_lut

def solid_earth_tides(burst, lat_radar_grid, lon_radar_grid, hgt_radar_grid,
                      ellipsoid, geo2rdr_params=None):
    '''
    Compute displacement due to Solid Earth Tides (SET)
    in slant range and azimuth directions

    Parameters
    ---------
    burst: Sentinel1Slc
        S1-A/B burst object
    lat_radar_grid: np.ndarray
        Latitude array on burst radargrid
    lon_radar_grid: np.ndarray
        Longitude array on burst radargrid
    inc_angle: np.ndarray
        Incident angle raster in unit of degrees
    head_angle: np.ndaaray
        Heading angle raster in unit of degrees

    Returns
    ------
    rg_set: np.ndarray
        2D array with SET displacement along LOS
    az_set: np.ndarray
        2D array with SET displacement along azimuth
    '''

    # Extract top-left coordinates from burst polygon
    lon_min, lat_min, _, _ = burst.border[0].bounds

    # Generate the atr object to run pySolid. We compute SET on a
    # 2.5 km x 2.5 km coarse grid
    margin = 0.1
    lat_start = lat_min - margin
    lon_start = lon_min - margin

    atr = {
        'LENGTH': 25,
        'WIDTH': 100,
        'X_FIRST': lon_start,
        'Y_FIRST': lat_start,
        'X_STEP': 0.023,
        'Y_STEP': 0.023
    }

    # Run pySolid and get SET in ENU coordinate system
    (set_e,
     set_n,
     set_u) = pysolid.calc_solid_earth_tides_grid(burst.sensing_start, atr,
                                                  display=False, verbose=True)

    # Resample SET from geographical grid to radar grid
    # Generate the lat/lon arrays for the SET geogrid
    lat_geo_array = np.linspace(atr['Y_FIRST'],
                                lat_start + atr['Y_STEP'] * atr['LENGTH'],
                                num=atr['LENGTH'])
    lon_geo_array = np.linspace(atr['X_FIRST'],
                                lon_start + atr['X_STEP'] * atr['WIDTH'],
                                num=atr['WIDTH'])

    # Use scipy RGI to resample SET from geocoded to radar coordinates
    pts_src = (np.flipud(lat_geo_array), lon_geo_array)
    pts_dst = (lat_radar_grid.flatten(), lon_radar_grid.flatten())

    rdr_set_e, rdr_set_n, rdr_set_u = \
        [resample_set(set_enu, pts_src, pts_dst).reshape(lat_radar_grid.shape)
         for set_enu in [set_e, set_n, set_u]]

    # Convert SET from ENU to range/azimuth coordinates
    set_rg, set_az = enu2rgaz(burst.as_isce3_radargrid(), burst.orbit, ellipsoid,
             lon_radar_grid, lat_radar_grid, hgt_radar_grid,
             rdr_set_e, rdr_set_n, rdr_set_u, geo2rdr_params)

    return set_rg, set_az


def compute_rdr2geo_rasters(burst, dem_raster, output_path,
                            rg_step, az_step):
    '''
    Get latitude, longitude, incidence and
    azimuth angle on multi-looked radar grid

    Parameters
    ----------
    burst: Sentinel1Slc
        S1-A/B burst object
    dem_raster: isce3.io.Raster
        ISCE3 object including DEM raster
    output_path: str
        Path where to save output rasters
    rg_step: float
        Spacing of radar grid along slant range
    az_step: float
        Spacing of the radar grid along azimuth

    Returns
    -------
    x_path: str
        Path to longitude raster
    y_path: str
        Path to latitude raster
    inc_path: str
        Path to incidence angle raster
    head_path: str
        Path to heading angle raster
    '''

    # Some ancillary inputs
    epsg = dem_raster.get_epsg()
    proj = isce3.core.make_projection(epsg)
    ellipsoid = proj.ellipsoid

    # Get radar grid for the correction grid
    rdr_grid = burst.as_isce3_radargrid(az_step=az_step,
                                        rg_step=rg_step)

    grid_doppler = isce3.core.LUT2d()

    # Initialize the rdr2geo object
    rdr2geo_obj = isce3.geometry.Rdr2Geo(rdr_grid, burst.orbit,
                                         ellipsoid, grid_doppler,
                                         threshold=1.0e-8)

    # Get the rdr2geo raster needed for SET computation
    topo_output = {f'{output_path}/x.rdr': gdal.GDT_Float64,
                   f'{output_path}/y.rdr': gdal.GDT_Float64,
                   f'{output_path}/height.rdr': gdal.GDT_Float64,
                   f'{output_path}/incidence_angle.rdr': gdal.GDT_Float32,
                   f'{output_path}/heading_angle.rdr': gdal.GDT_Float32}
    raster_list = [
        isce3.io.Raster(fname, rdr_grid.width,
                        rdr_grid.length, 1, dtype, 'ENVI')
        for fname, dtype in topo_output.items()]
    x_raster, y_raster, height_raster, incidence_raster, heading_raster = raster_list

    # Run rdr2geo on coarse radar grid
    rdr2geo_obj.topo(dem_raster, x_raster, y_raster,
                     height_raster=height_raster,
                     incidence_angle_raster=incidence_raster,
                     heading_angle_raster=heading_raster)

    # Return file path to rdr2geo layers
    paths = list(topo_output.keys())
    return paths[0], paths[1], paths[2], paths[3], paths[4]


def resample_set(geo_tide, pts_src, pts_dest):
    '''
    Use scipy RegularGridInterpolator to resample geo_tide
    from a geographical to a radar grid

    Parameters
    ----------
    geo_tide: np.ndarray
        Tide displacement component on geographical grid
    pts_src: tuple of ndarray
        Points defining the source rectangular regular grid for resampling
    pts_dest: tuple of ndarray
        Points defining the destination grid for resampling
    Returns
    -------
    rdr_tide: np.ndarray
        Tide displacement component resampled on radar grid
    '''

    # Flip tide displacement component to be consistent with flipped latitudes
    geo_tide = np.flipud(geo_tide)
    rgi_func = RGI(pts_src, geo_tide, method='nearest',
                   bounds_error=False, fill_value=0)
    rdr_tide = rgi_func(pts_dest)
    return rdr_tide


def compute_static_troposphere_delay(incidence_angle_arr, hgt_arr):
    '''
    Compute troposphere delay using static model

    Parameters:
    -----------
    inc_path: str
        Path to incidence angle raster in radar grid in degrees
    hgt_path: str
        Path to surface heightraster in radar grid in meters

    Return:
    -------
    tropo: np.ndarray
        Troposphere delay in slant range
    '''
    ZPD = 2.3
    H = 6000.0

    tropo = ZPD / np.cos(np.deg2rad(incidence_angle_arr)) * np.exp(-1 * hgt_arr / H)

    return tropo<|MERGE_RESOLUTION|>--- conflicted
+++ resolved
@@ -9,30 +9,16 @@
 from scipy.interpolate import RegularGridInterpolator as RGI
 from skimage.transform import resize
 
-<<<<<<< HEAD
 from compass.utils.geometry_utils import enu2los, en2az
 from compass.utils.h5_helpers import (Meta, add_dataset_and_attrs,
                                       DATA_PATH, PROCESSING_INFO_PATH)
-=======
-from compass.utils.geometry_utils import enu2rgaz
-from compass.utils.iono import ionosphere_delay
->>>>>>> b4b6ec35
 from compass.utils.helpers import open_raster
 from compass.utils.iono import ionosphere_delay
 
 
-<<<<<<< HEAD
 def correction_luts(burst, lut_par, dem_path, tec_path, h5_file_obj,
                     scratch_path=None,
                     weather_model_path=None):
-=======
-def cumulative_correction_luts(burst, dem_path, tec_path,
-                               scratch_path=None,
-                               weather_model_path=None,
-                               rg_step=200, az_step=0.25,
-                               delay_type='dry',
-                               geo2rdr_params=None):
->>>>>>> b4b6ec35
     '''
     Compute correction look-up tables (LUTs)
 
@@ -56,138 +42,7 @@
     rg_lut: isce3.core.LUT2d
         Cumulative LUT in slant range direction (meters)
     az_lut: isce3.core.LUT2d
-<<<<<<< HEAD
         Cumulative LUT in azimuth direction (seconds)
-=======
-        Sum of azimuth correction LUTs in seconds as a function of azimuth time
-        and slant range
-    '''
-    # Get individual LUTs
-    geometrical_steer_doppler, bistatic_delay, az_fm_mismatch, [tide_rg, tide_az], \
-        los_ionosphere, [wet_los_tropo, dry_los_tropo], los_static_tropo = \
-        compute_geocoding_correction_luts(burst,
-                                          dem_path=dem_path,
-                                          tec_path=tec_path,
-                                          scratch_path=scratch_path,
-                                          weather_model_path=weather_model_path,
-                                          rg_step=rg_step,
-                                          az_step=az_step,
-                                          geo2rdr_params=geo2rdr_params)
-
-    # Convert to geometrical doppler from range time (seconds) to range (m)
-    geometry_doppler = geometrical_steer_doppler.data * isce3.core.speed_of_light * 0.5
-    rg_lut_data = geometry_doppler + tide_rg + los_ionosphere + los_static_tropo
-
-    # Add troposphere delay to range LUT
-    if 'wet' in delay_type:
-        rg_lut_data += wet_los_tropo
-    if 'dry' in delay_type:
-        rg_lut_data += dry_los_tropo
-
-    # Invert signs to correct for convention
-    # TO DO: add azimuth SET to LUT
-    az_lut_data = -(bistatic_delay.data + az_fm_mismatch.data)
-
-    rg_lut = isce3.core.LUT2d(bistatic_delay.x_start,
-                              bistatic_delay.y_start,
-                              bistatic_delay.x_spacing,
-                              bistatic_delay.y_spacing,
-                              rg_lut_data)
-    az_lut = isce3.core.LUT2d(bistatic_delay.x_start,
-                              bistatic_delay.y_start,
-                              bistatic_delay.x_spacing,
-                              bistatic_delay.y_spacing,
-                              az_lut_data)
-
-    # Save corrections on disk. In this way, we should avoid running
-    # the corrections again when allocating data inside the HDF5 product
-    # Create a directory in the scratch path to save corrections
-    output_path = f'{scratch_path}/corrections'
-    os.makedirs(output_path, exist_ok=True)
-    data_list = [geometry_doppler, bistatic_delay.data, az_fm_mismatch.data,
-                 tide_rg, tide_az, los_ionosphere]
-    descr = ['slant range geometrical doppler', 'azimuth bistatic delay',
-             'azimuth FM rate mismatch', 'slant range Solid Earth tides',
-             'azimuth time Solid Earth tides', 'line-of-sight ionospheric delay']
-
-    if weather_model_path is not None:
-        if 'wet' in delay_type:
-            data_list.append(wet_los_tropo)
-            descr.append('wet LOS troposphere')
-        if 'dry' in delay_type:
-            data_list.append(dry_los_tropo)
-            descr.append('dry LOS troposphere')
-
-    write_raster(f'{output_path}/corrections', data_list, descr)
-
-    return rg_lut, az_lut
-
-
-def compute_geocoding_correction_luts(burst, dem_path, tec_path,
-                                      scratch_path=None,
-                                      weather_model_path=None,
-                                      rg_step=200, az_step=0.25,
-                                      geo2rdr_params=None):
-    '''
-    Compute slant range and azimuth LUTs corrections
-    to be applied during burst geocoding
-
-    Parameters
-    ----------
-    burst: Sentinel1BurstSlc
-        S1-A/B burst object
-    dem_path: str
-        Path to the DEM required for azimuth FM rate mismatch.
-    tec_path: str
-        Path to the TEC file for ionosphere correction
-    scratch_path: str
-        Path to the scratch directory.
-        If `None`, `burst.az_fm_rate_mismatch_mitigation()` will
-        create temporary directory internally.
-    weather_model_path: str
-        Path to troposphere weather model in NetCDF4 format.
-        This is the only format supported by RAiDER. If None,
-        no weather model-based troposphere correction is applied
-        (default: None).
-    rg_step: int
-        LUT spacing along slant range in meters
-    az_step: int
-        LUT spacing along azimuth in seconds
-
-    Returns
-    -------
-    geometrical_steering_doppler: isce3.core.LUT2d:
-        LUT2D object of total doppler (geometrical doppler +  steering doppler)
-        in seconds as the function of the azimuth time and slant range.
-        This correction needs to be added to the SLC tagged range time to
-        get the corrected range times.
-
-    bistatic_delay: isce3.core.LUT2d:
-        LUT2D object of bistatic delay correction in seconds as a function
-        of the azimuth time and slant range.
-        This correction needs to be added to the SLC tagged azimuth time to
-        get the corrected azimuth times.
-
-    az_fm_mismatch: isce3.core.LUT2d:
-        LUT2D object of azimuth FM rate mismatch mitigation,
-        in seconds as the function of the azimuth time and slant range.
-        This correction needs to be added to the SLC tagged azimuth time to
-        get the corrected azimuth times.
-
-    [rg_set, az_set]: list[np.ndarray]
-        List of numpy.ndarray containing SET in slant range and azimuth directions
-        in meters. These corrections need to be added to the slC tagged azimuth
-        and slant range times.
-
-    ionosphere: np.ndarray
-        numpy.ndarray for ionosphere delay in line-of-sight direction in meters.
-        This correction needs to be added to the SLC tagged range time to
-        get the corrected range times.
-    [wet_los_tropo, dry_los_tropo]: list[np.ndarray]
-        List of numpy.ndarray containing the LOS wet and dry troposphere delays
-        computed from the file specified under 'weather_model_path'. These delays
-        need to be added to the slant range correction LUT2D.
->>>>>>> b4b6ec35
     '''
     # Dem info
     dem_raster = isce3.io.Raster(dem_path)
@@ -274,7 +129,6 @@
                                                         ellipsoid,
                                                         burst.as_isce3_radargrid(
                                                             az_step=az_step,
-<<<<<<< HEAD
                                                             rg_step=rg_step)).data
         az_data -= az_fm_rate
         correction_lut_items.append(
@@ -316,40 +170,6 @@
         Meta('static_los_tropospheric_delay', lut_par.static_troposphere,
              f'Boolean if static tropospheric delay {corr_desc}'))
     if lut_par.static_troposphere:
-=======
-                                                            rg_step=rg_step)
-                                                        )
-
-    # compute Solid Earth Tides using pySolid. Decimate the rdr2geo layers.
-    # compute decimation factor assuming a 5 km spacing along slant range
-    dec_factor = int(np.round(5000.0 / rg_step))
-    dec_slice = np.s_[::dec_factor, ::dec_factor]
-    rg_set_temp, az_set_temp = solid_earth_tides(burst,
-                                                 lat[dec_slice],
-                                                 lon[dec_slice],
-                                                 height[dec_slice],
-                                                 ellipsoid,
-                                                 geo2rdr_params)
-
-    # Resize SET to the size of the correction grid
-    out_shape = bistatic_delay.data.shape
-    kwargs = dict(order=1, mode='edge', anti_aliasing=True,
-                  preserve_range=True)
-    rg_set = resize(rg_set_temp, out_shape, **kwargs)
-    az_set = resize(az_set_temp, out_shape, **kwargs)
-
-    # Compute ionosphere delay
-    los_ionosphere = ionosphere_delay(burst.sensing_mid,
-                                      burst.wavelength,
-                                      tec_path, lon, lat, inc_angle)
-
-    # Compute wet and dry troposphere delays using RAiDER
-    wet_los_tropo, dry_los_tropo, los_static_tropo =\
-        [np.zeros(out_shape) for _ in range(3)]
-
-    if weather_model_path is None:
-        # Compute static troposphere correction
->>>>>>> b4b6ec35
         los_static_tropo = compute_static_troposphere_delay(inc_angle, height)
         rg_data += los_static_tropo
         correction_lut_items.append(
@@ -399,7 +219,6 @@
 
         # RaiDER delay is one-way only. Get the LOS delay my multiplying
         # by the incidence angle
-<<<<<<< HEAD
         if 'wet' in delay_type:
             wet_los_tropo = 2.0 * zen_wet / np.cos(np.deg2rad(inc_angle))
             rg_data += wet_los_tropo
@@ -431,16 +250,6 @@
     az_lut = isce3.core.LUT2d(lut.x_start, lut.y_start,
                               lut.x_spacing, lut.y_spacing,
                               az_data)
-=======
-        wet_los_tropo = 2.0 * zen_wet / np.cos(np.deg2rad(inc_angle))
-        dry_los_tropo = 2.0 * zen_dry / np.cos(np.deg2rad(inc_angle))
-
-    return (
-        geometrical_steering_doppler, bistatic_delay, az_fm_mismatch,
-        [rg_set, az_set], los_ionosphere,
-        [wet_los_tropo, dry_los_tropo], los_static_tropo
-    )
->>>>>>> b4b6ec35
 
     return rg_lut, az_lut
 
